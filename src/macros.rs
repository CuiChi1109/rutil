--- conflicted
+++ resolved
@@ -52,11 +52,7 @@
         unsafe {
             use $crate::report;
             let tw = report::get_terminal_width() -
-<<<<<<< HEAD
                 $crate::global::DEBUG_MARKER_LEN - 3 - $rindent;
-=======
-                $crate::debug::DEBUG_MARKER_LEN - 3;
->>>>>>> cb266271
             // let msg = std::fmt::format(std::format_args_nl!($($arg)*));
             let mut msg = String::new();
             let _ = writeln!(msg, $($arg)*);
